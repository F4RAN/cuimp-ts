--- conflicted
+++ resolved
@@ -56,11 +56,7 @@
   descriptor?: CuimpDescriptor
   path?: string
   extraCurlArgs?: string[] // Global curl arguments applied to all requests
-<<<<<<< HEAD
-  logger?: Logger;
-=======
   logger?: Pick<Console, 'log' | 'warn' | 'error'>
->>>>>>> b1791648
 }
 
 
