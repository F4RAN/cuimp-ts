import { LIB_URL, BROWSER_LIST, ARCHITECTURE_LIST, PLATFORM_LIST } from "../constants/cuimpConstants"
import { CuimpDescriptor, BinaryInfo, Logger } from "../types/cuimpTypes"
import { getLatestRelease } from "./connector"
import fs from 'fs'
import path from 'path'
import os from 'os'
import { extract } from "tar"
import { fileURLToPath } from 'url'

/**
 * Get the package directory path that works in both CommonJS and ES modules
 */
function getPackageDir(): string {
  try {
    // ES modules: use import.meta.url
    if (typeof import.meta !== 'undefined' && import.meta.url) {
      const __filename = fileURLToPath(import.meta.url)
      const __dirname = path.dirname(__filename)
      // In ES modules, this file is in dist/helpers, so go up to package root
      return path.resolve(__dirname, '../../')
    }
  } catch (error) {
    // Fallback for CommonJS
  }
  
  // CommonJS: use __dirname
  if (typeof __dirname !== 'undefined') {
    // In CommonJS, this file is in dist/helpers, so go up to package root
    return path.resolve(__dirname, '../../')
  }
  
  // Ultimate fallback: try to resolve package.json
  try {
    const packageJsonPath = require.resolve('../../package.json')
    return path.dirname(packageJsonPath)
  } catch (error) {
    // Last resort: assume current working directory
    return process.cwd()
  }
}

// Binary search paths in order of preference
const BINARY_SEARCH_PATHS = [
    '/usr/local/bin/',
    '/usr/bin/',
    '/bin/',
    '/sbin/',
    '/usr/sbin/',
    '/usr/local/sbin/',
    // Package binaries directory (in node_modules) - will be set dynamically
    // This will be resolved at runtime using require.resolve
    './binaries/',  // Fallback: dedicated folder for downloaded binaries
    './',
    '../',
    '../../',
    '../../../',
    '../../../../',
    '../../../../../',
    '../../../../../../',
    '../../../../../../../',
    '../../../../../../../../',
    '../../../../../../../../../',
]

// Binary name patterns to search for
const BINARY_PATTERNS = [
    'curl-impersonate',
    'curl-impersonate.exe',
    'curl_chrome*',
    'curl_firefox*',
    'curl_edge*',
    'curl_safari*',
]



interface DownloadResult {
    binaryPath: string
    version: string
}

/**
 * Extracts version number from filename
 * Examples: "curl_chrome136" -> 136, "curl_firefox120" -> 120
 */
const extractVersionNumber = (filename: string): number => {
    const match = filename.match(/(\d+)/)
    return match ? parseInt(match[1], 10) : 0
}

/**
 * Validates browser, architecture, and platform parameters
 */
const validateParameters = (browser: string, architecture: string, platform: string): void => {
    if (!BROWSER_LIST.includes(browser)) {
        throw new Error(`Unsupported browser: ${browser}. Supported browsers: ${BROWSER_LIST.join(', ')}`)
    }
    
    if (!ARCHITECTURE_LIST.includes(architecture)) {
        throw new Error(`Unsupported architecture: ${architecture}. Supported architectures: ${ARCHITECTURE_LIST.join(', ')}`)
    }
    
    if (!PLATFORM_LIST.includes(platform)) {
        throw new Error(`Unsupported platform: ${platform}. Supported platforms: ${PLATFORM_LIST.join(', ')}`)
    }
}

/**
 * Searches for existing curl-impersonate binary in system paths
 */
const findExistingBinary = (browser: string = ''): string | null => {
    // Filter patterns based on browser if specified
    const patternsToSearch = browser 
        ? BINARY_PATTERNS.filter(pattern => {
            if (browser === 'chrome') return pattern.includes('chrome') || pattern === 'curl-impersonate'
            if (browser === 'firefox') return pattern.includes('firefox') || pattern === 'curl-impersonate'
            if (browser === 'edge') return pattern.includes('edge') || pattern === 'curl-impersonate'
            if (browser === 'safari') return pattern.includes('safari') || pattern === 'curl-impersonate'
            return pattern === 'curl-impersonate' // fallback to generic
        }).sort((a, b) => {
            // Prioritize browser-specific patterns over generic ones
            const aIsGeneric = a === 'curl-impersonate' || a === 'curl-impersonate.exe'
            const bIsGeneric = b === 'curl-impersonate' || b === 'curl-impersonate.exe'
            if (aIsGeneric && !bIsGeneric) return 1  // generic comes after specific
            if (!aIsGeneric && bIsGeneric) return -1 // specific comes before generic
            return 0
        })
        : BINARY_PATTERNS

    // Get the user's home directory for binaries (primary location)
    const homeDir = os.homedir()
    const homeBinariesDir = path.resolve(homeDir, '.cuimp', 'binaries')
    
    // Get the package binaries directory dynamically (fallback)
    const packageDir = getPackageDir()
    const packageBinariesDir = path.resolve(packageDir, 'cuimp/binaries')

    // Create search paths including both directories
    const searchPaths = [homeBinariesDir, packageBinariesDir, ...BINARY_SEARCH_PATHS]

    for (const searchPath of searchPaths) {
        for (const pattern of patternsToSearch) {
            try {
                // Handle glob patterns
                if (pattern.includes('*')) {
                    const files = fs.readdirSync(searchPath)
                    const matchingFiles = files.filter(file => {
                        const regex = new RegExp(pattern.replace('*', '.*'))
                        return regex.test(file)
                    })
                    
                    if (matchingFiles.length > 0) {
                        // If multiple matches, find the highest version
                        if (matchingFiles.length > 1) {
                            const sortedFiles = matchingFiles.sort((a, b) => {
                                // Extract version numbers from filenames
                                const versionA = extractVersionNumber(a)
                                const versionB = extractVersionNumber(b)
                                return versionB - versionA // Sort in descending order (highest first)
                            })
                            const bestMatch = sortedFiles[0]
                            const fullPath = path.join(searchPath, bestMatch)
                            if (fs.statSync(fullPath).isFile()) {
                                return fullPath
                            }
                        } else {
                            // Single match
                            const fullPath = path.join(searchPath, matchingFiles[0])
                            if (fs.statSync(fullPath).isFile()) {
                                return fullPath
                            }
                        }
                    }
                } else {
                    const fullPath = path.join(searchPath, pattern)
                    if (fs.existsSync(fullPath) && fs.statSync(fullPath).isFile()) {
                        return fullPath
                    }
                }
            } catch (error) {
                // Continue searching if directory doesn't exist or is not accessible
                continue
            }
        }
    }
    return null
}

/**
 * Downloads and extracts curl-impersonate binary
 */
const downloadAndExtractBinary = async (
    browser: string, 
    architecture: string, 
    platform: string, 
    version: string,
    logger: Logger,
): Promise<DownloadResult> => {
    try {
        // Get latest release info
        const latestVersion = await getLatestRelease()
        const actualVersion = version === 'latest' ? latestVersion.replace(/^v/, '') : version.replace(/^v/, '')
        
        // Construct download URL with correct naming convention
        let assetName: string
        if (platform === 'linux') {
            // Linux uses specific naming: x86_64-linux-gnu, aarch64-linux-gnu, etc.
            const linuxArch = architecture === 'x64' ? 'x86_64' : 'aarch64'
            assetName = `curl-impersonate-${latestVersion}.${linuxArch}-linux-gnu.tar.gz`
        } else {
            // Other platforms use the original naming
            assetName = `curl-impersonate-${latestVersion}.${architecture}-${platform}.tar.gz`
        }
        const downloadUrl = `https://github.com/lexiforest/curl-impersonate/releases/download/${latestVersion}/${assetName}`
        
        // Download the binary
        logger.info(`Downloading ${downloadUrl}...`)
        const response = await fetch(downloadUrl)
        
        if (!response.ok) {
            throw new Error(`Failed to download binary: ${response.status} ${response.statusText}`)
        }
        
        const arrayBuffer = await response.arrayBuffer()
        const buffer = Buffer.from(arrayBuffer)
        
        // Use user's home directory for binaries to avoid permission issues
        const homeDir = os.homedir()
        const binariesDir = path.resolve(homeDir, '.cuimp', 'binaries')
        
        // Create binaries directory if it doesn't exist
        if (!fs.existsSync(binariesDir)) {
            fs.mkdirSync(binariesDir, { recursive: true })
        }
        
        // Save to temporary file in the binaries directory
        const tempFileName = path.resolve(binariesDir, `${browser}-${architecture}-${platform}.tar.gz`)
        fs.writeFileSync(tempFileName, buffer)
        
        // Extract the binary to the binaries directory
        logger.info(`Extracting ${tempFileName} to ${binariesDir}...`)
        await extract({
            file: tempFileName,
            cwd: binariesDir
        })
        
        // Clean up temporary file
        fs.unlinkSync(tempFileName)
        
        // Find the extracted binary file in the binaries directory
        // The main binary is usually named 'curl-impersonate'
        const mainBinaryName = 'curl-impersonate'
        const binaryPath = path.resolve(binariesDir, mainBinaryName)
        
        // Check if the main binary was extracted
        if (!fs.existsSync(binaryPath)) {
            // If main binary not found, look for browser-specific binaries
            const browserSpecificPattern = `curl_${browser}*`
            const files = fs.readdirSync(binariesDir)
            const matchingFiles = files.filter(file => {
                const regex = new RegExp(browserSpecificPattern.replace('*', '.*'))
                return regex.test(file)
            })
            
            if (matchingFiles.length > 0) {
                // Use the highest version browser-specific binary
                const sortedFiles = matchingFiles.sort((a, b) => {
                    const versionA = extractVersionNumber(a)
                    const versionB = extractVersionNumber(b)
                    return versionB - versionA // Sort in descending order (highest first)
                })
                const bestMatch = sortedFiles[0]
                const browserBinaryPath = path.resolve(binariesDir, bestMatch)
                
                // Set executable permissions on the browser-specific binary
                fs.chmodSync(browserBinaryPath, 0o755)
                
                return {
                    binaryPath: browserBinaryPath,
                    version: actualVersion
                }
            }
            
            throw new Error(`Binary not found after extraction. Expected: ${binaryPath}`)
        }
        
        // Set executable permissions on the main binary
        fs.chmodSync(binaryPath, 0o755)
        
        return {
            binaryPath: binaryPath,
            version: actualVersion
        }
        
    } catch (error) {
        throw new Error(`Failed to download and extract binary: ${error instanceof Error ? error.message : String(error)}`)
    }
}

/**
 * Determines the appropriate architecture and platform for the current system
 */
const getSystemInfo = (): { architecture: string; platform: string } => {
    const arch = process.arch
    const platform = process.platform
    
    // Map Node.js arch/platform to supported values
    const archMap: Record<string, string> = {
        'x64': 'x64',
        'x86_64': 'x64',
        'arm64': 'arm64',
        'aarch64': 'arm64'
    }
    
    const platformMap: Record<string, string> = {
        'linux': 'linux',
        'win32': 'windows',
        'darwin': 'macos'
    }
    
    const mappedArch = archMap[arch]
    const mappedPlatform = platformMap[platform]
    
    if (!mappedArch) {
        throw new Error(`Unsupported architecture: ${arch}`)
    }
    
    if (!mappedPlatform) {
        throw new Error(`Unsupported platform: ${platform}`)
    }
    
    return {
        architecture: mappedArch,
        platform: mappedPlatform
    }
}

/**
 * Main function to parse descriptor and get binary information
 */
export const parseDescriptor = async (descriptor: CuimpDescriptor, logger: Logger = console): Promise<BinaryInfo> => {
    try {
        const { architecture, platform } = getSystemInfo()
        const browser = descriptor.browser || 'chrome'
        const version = descriptor.version || 'latest'
        const forceDownload = descriptor.forceDownload || false

        // Validate parameters
        validateParameters(browser, architecture, platform)
<<<<<<< HEAD
        
        // First, check if a suitable binary already exists
        const existingBinary = findExistingBinary(browser)
        if (existingBinary) {
            logger.info(`Found existing binary: ${existingBinary}`)
            return {
                binaryPath: existingBinary,
                isDownloaded: false,
                version: extractVersionNumber(path.basename(existingBinary)).toString() || 'unknown'
=======

        // Check for existing binary unless forceDownload is enabled
        if (!forceDownload) {
            const existingBinary = findExistingBinary(browser)
            if (existingBinary) {
                const existingVersion = extractVersionNumber(path.basename(existingBinary)).toString()

                // For 'latest', accept any existing binary
                // For specific version, check if it matches
                const versionMatches = version === 'latest' || existingVersion === version

                if (versionMatches) {
                    console.log(`Found existing binary: ${existingBinary}`)
                    return {
                        binaryPath: existingBinary,
                        isDownloaded: false,
                        version: existingVersion || 'unknown'
                    }
                } else {
                    console.log(`Found binary version ${existingVersion}, but version ${version} was requested. Re-downloading...`)
                }
>>>>>>> e586cab5
            }
        } else {
            console.log('forceDownload enabled, skipping cache...')
        }
<<<<<<< HEAD
        
        // If no existing binary found, download it
        logger.info(`No existing binary found. Downloading curl-impersonate for ${browser} on ${platform}-${architecture}...`)
        
        const downloadResult = await downloadAndExtractBinary(browser, architecture, platform, version, logger)
        
=======

        // Download binary if not found, version mismatch, or forceDownload enabled
        console.log(`Downloading curl-impersonate for ${browser} on ${platform}-${architecture}...`)

        const downloadResult = await downloadAndExtractBinary(browser, architecture, platform, version)

>>>>>>> e586cab5
        return {
            binaryPath: downloadResult.binaryPath,
            isDownloaded: true,
            version: downloadResult.version
        }

    } catch (error) {
        throw new Error(`Failed to parse descriptor: ${error instanceof Error ? error.message : String(error)}`)
    }
}

/**
 * Legacy function for backward compatibility
 */
export const getLink = async (
    browser: string, 
    version: string, 
    architecture: string, 
    platform: string,
    logger: Logger = console,
): Promise<string> => {
    try {
        validateParameters(browser, architecture, platform)
        const result = await downloadAndExtractBinary(browser, architecture, platform, version, logger)
        return result.binaryPath
    } catch (error) {
        throw new Error(`Failed to get link: ${error instanceof Error ? error.message : String(error)}`)
    }
}<|MERGE_RESOLUTION|>--- conflicted
+++ resolved
@@ -347,17 +347,6 @@
 
         // Validate parameters
         validateParameters(browser, architecture, platform)
-<<<<<<< HEAD
-        
-        // First, check if a suitable binary already exists
-        const existingBinary = findExistingBinary(browser)
-        if (existingBinary) {
-            logger.info(`Found existing binary: ${existingBinary}`)
-            return {
-                binaryPath: existingBinary,
-                isDownloaded: false,
-                version: extractVersionNumber(path.basename(existingBinary)).toString() || 'unknown'
-=======
 
         // Check for existing binary unless forceDownload is enabled
         if (!forceDownload) {
@@ -379,26 +368,16 @@
                 } else {
                     console.log(`Found binary version ${existingVersion}, but version ${version} was requested. Re-downloading...`)
                 }
->>>>>>> e586cab5
             }
         } else {
             console.log('forceDownload enabled, skipping cache...')
         }
-<<<<<<< HEAD
-        
-        // If no existing binary found, download it
-        logger.info(`No existing binary found. Downloading curl-impersonate for ${browser} on ${platform}-${architecture}...`)
-        
-        const downloadResult = await downloadAndExtractBinary(browser, architecture, platform, version, logger)
-        
-=======
 
         // Download binary if not found, version mismatch, or forceDownload enabled
         console.log(`Downloading curl-impersonate for ${browser} on ${platform}-${architecture}...`)
 
         const downloadResult = await downloadAndExtractBinary(browser, architecture, platform, version)
 
->>>>>>> e586cab5
         return {
             binaryPath: downloadResult.binaryPath,
             isDownloaded: true,
