import { CuimpDescriptor, BinaryInfo, CuimpOptions, Logger } from './types/cuimpTypes'
import { validateDescriptor } from './validations/descriptorValidation'
import { parseDescriptor } from './helpers/parser'
import fs from 'fs'

class Cuimp {
  private descriptor: CuimpDescriptor
  private path: string
  private binaryInfo?: BinaryInfo
<<<<<<< HEAD
  private logger: Logger
=======
  private logger: Pick<Console, 'log' | 'warn' | 'error'>
>>>>>>> b1791648
  
  constructor(options?: CuimpOptions) {
    this.descriptor = options?.descriptor || {}
    this.path = options?.path || ''
<<<<<<< HEAD
    this.logger = options?.logger || console
=======
    this.logger = options?.logger ?? console
>>>>>>> b1791648
  }
  
  /**
   * Verifies the binary is present and executable
   * Returns the binary path if found or downloads it
   */
  async verifyBinary(): Promise<string> {
    // If path is already set and valid, return it
    if (this.path && await this.isBinaryExecutable(this.path)) {
      return this.path
    }

    try {
      // Validate descriptor if provided
      if (Object.keys(this.descriptor).length > 0) {
        validateDescriptor(this.descriptor)
      }

      // Parse descriptor to get binary info
      this.binaryInfo = await parseDescriptor(this.descriptor, this.logger)
      
      if (!this.binaryInfo.binaryPath) {
        throw new Error('Binary path not found after parsing descriptor')
      }

      // Verify the binary is executable
      if (!(await this.isBinaryExecutable(this.binaryInfo.binaryPath))) {
        throw new Error(`Binary is not executable: ${this.binaryInfo.binaryPath}`)
      }

      // Update the path
      this.path = this.binaryInfo.binaryPath

<<<<<<< HEAD
      this.logger.info(`Binary verified: ${this.path}`)
      if (this.binaryInfo.isDownloaded) {
        this.logger.info(`Binary downloaded successfully (version: ${this.binaryInfo.version})`)
=======
      this.logger.log(`Binary verified: ${this.path}`)
      if (this.binaryInfo.isDownloaded) {
        this.logger.log(`Binary downloaded successfully (version: ${this.binaryInfo.version})`)
>>>>>>> b1791648
      }

      return this.path

    } catch (error) {
      const errorMessage = error instanceof Error ? error.message : String(error)
      throw new Error(`Failed to verify binary: ${errorMessage}`)
    }
  }

  /**
   * Checks if a binary file exists and is executable
   */
  private async isBinaryExecutable(binaryPath: string): Promise<boolean> {
    try {
      // Check if file exists
      if (!fs.existsSync(binaryPath)) {
        return false
      }

      // Check if it's a file
      const stats = fs.statSync(binaryPath)
      if (!stats.isFile()) {
        return false
      }

      // On Unix-like systems, check if it's executable
      if (process.platform !== 'win32') {
        const mode = stats.mode
        const isExecutable = (mode & fs.constants.S_IXUSR) !== 0 ||
                           (mode & fs.constants.S_IXGRP) !== 0 ||
                           (mode & fs.constants.S_IXOTH) !== 0
        return isExecutable
      }

      // On Windows, just check if it's a file
      return true

    } catch (error) {
      this.logger.warn(`Error checking binary executable status: ${error}`)
      return false
    }
  }

  /**
   * Builds a command preview for the given URL and method
   */
  async buildCommandPreview(url: string, method: string = 'GET'): Promise<string> {
    try {
      // Ensure binary is verified first
      const binaryPath = await this.verifyBinary()
      
      // Validate inputs
      if (!url || typeof url !== 'string') {
        throw new Error('URL must be a non-empty string')
      }

      if (!method || typeof method !== 'string') {
        throw new Error('Method must be a non-empty string')
      }

      // Convert method to uppercase for consistency
      const upperMethod = method.toUpperCase()

      // Build the command preview
      const command = `${binaryPath} -X ${upperMethod} "${url}"`
      
<<<<<<< HEAD
      this.logger.info(`Command preview: ${command}`)
=======
      this.logger.log(`Command preview: ${command}`)
>>>>>>> b1791648
      return command

    } catch (error) {
      const errorMessage = error instanceof Error ? error.message : String(error)
      throw new Error(`Failed to build command preview: ${errorMessage}`)
    }
  }

  /**
   * Gets the current binary path
   */
  getBinaryPath(): string {
    return this.path
  }

  /**
   * Gets the current descriptor
   */
  getDescriptor(): CuimpDescriptor {
    return { ...this.descriptor }
  }

  /**
   * Gets binary information if available
   */
  getBinaryInfo(): BinaryInfo | undefined {
    return this.binaryInfo ? { ...this.binaryInfo } : undefined
  }

  /**
   * Updates the descriptor
   */
  setDescriptor(descriptor: CuimpDescriptor): void {
    this.descriptor = { ...descriptor }
    // Reset path and binary info when descriptor changes
    this.path = ''
    this.binaryInfo = undefined
  }

  /**
   * Sets a custom binary path
   */
  setBinaryPath(path: string): void {
    this.path = path
    this.binaryInfo = undefined
  }
   /** Convenience to ensure binary and return verified path */
   async ensurePath(): Promise<string> { return this.verifyBinary() }

  /**
   * Downloads the binary without verifying it
   * Useful for pre-downloading or explicit download control
   */
  async download(): Promise<BinaryInfo> {
    try {
      // Validate descriptor if provided
      if (Object.keys(this.descriptor).length > 0) {
        validateDescriptor(this.descriptor)
      }

      // Parse descriptor to get binary info and download
      this.binaryInfo = await parseDescriptor(this.descriptor, this.logger)
      
      if (!this.binaryInfo.binaryPath) {
        throw new Error('Binary path not found after processing')
      }

<<<<<<< HEAD
      this.logger.info(`Binary ready: ${this.binaryInfo.binaryPath}`)
      if (this.binaryInfo.isDownloaded) {
        this.logger.info(`Download completed (version: ${this.binaryInfo.version})`)
      } else {
        this.logger.info(`Using existing binary (version: ${this.binaryInfo.version})`)
=======
      this.logger.log(`Binary ready: ${this.binaryInfo.binaryPath}`)
      if (this.binaryInfo.isDownloaded) {
        this.logger.log(`Download completed (version: ${this.binaryInfo.version})`)
      } else {
        this.logger.log(`Using existing binary (version: ${this.binaryInfo.version})`)
>>>>>>> b1791648
      }

      return this.binaryInfo

    } catch (error) {
      const errorMessage = error instanceof Error ? error.message : String(error)
      throw new Error(`Failed to download binary: ${errorMessage}`)
    }
  }
}

export { Cuimp }

// Default export with convenience functions
export default {
  get: async <T = any>(url: string, config?: any) => {
    const { get } = await import('./index')
    return get<T>(url, config)
  },
  post: async <T = any>(url: string, data?: any, config?: any) => {
    const { post } = await import('./index')
    return post<T>(url, data, config)
  },
  put: async <T = any>(url: string, data?: any, config?: any) => {
    const { put } = await import('./index')
    return put<T>(url, data, config)
  },
  patch: async <T = any>(url: string, data?: any, config?: any) => {
    const { patch } = await import('./index')
    return patch<T>(url, data, config)
  },
  delete: async <T = any>(url: string, config?: any) => {
    const { del } = await import('./index')
    return del<T>(url, config)
  },
  head: async <T = any>(url: string, config?: any) => {
    const { head } = await import('./index')
    return head<T>(url, config)
  },
  options: async <T = any>(url: string, config?: any) => {
    const { options } = await import('./index')
    return options<T>(url, config)
  },
  request: async <T = any>(config: any) => {
    const { request } = await import('./index')
    return request<T>(config)
  }
}<|MERGE_RESOLUTION|>--- conflicted
+++ resolved
@@ -7,20 +7,12 @@
   private descriptor: CuimpDescriptor
   private path: string
   private binaryInfo?: BinaryInfo
-<<<<<<< HEAD
-  private logger: Logger
-=======
   private logger: Pick<Console, 'log' | 'warn' | 'error'>
->>>>>>> b1791648
   
   constructor(options?: CuimpOptions) {
     this.descriptor = options?.descriptor || {}
     this.path = options?.path || ''
-<<<<<<< HEAD
-    this.logger = options?.logger || console
-=======
     this.logger = options?.logger ?? console
->>>>>>> b1791648
   }
   
   /**
@@ -54,15 +46,9 @@
       // Update the path
       this.path = this.binaryInfo.binaryPath
 
-<<<<<<< HEAD
-      this.logger.info(`Binary verified: ${this.path}`)
-      if (this.binaryInfo.isDownloaded) {
-        this.logger.info(`Binary downloaded successfully (version: ${this.binaryInfo.version})`)
-=======
       this.logger.log(`Binary verified: ${this.path}`)
       if (this.binaryInfo.isDownloaded) {
         this.logger.log(`Binary downloaded successfully (version: ${this.binaryInfo.version})`)
->>>>>>> b1791648
       }
 
       return this.path
@@ -130,11 +116,7 @@
       // Build the command preview
       const command = `${binaryPath} -X ${upperMethod} "${url}"`
       
-<<<<<<< HEAD
-      this.logger.info(`Command preview: ${command}`)
-=======
       this.logger.log(`Command preview: ${command}`)
->>>>>>> b1791648
       return command
 
     } catch (error) {
@@ -202,19 +184,11 @@
         throw new Error('Binary path not found after processing')
       }
 
-<<<<<<< HEAD
-      this.logger.info(`Binary ready: ${this.binaryInfo.binaryPath}`)
-      if (this.binaryInfo.isDownloaded) {
-        this.logger.info(`Download completed (version: ${this.binaryInfo.version})`)
-      } else {
-        this.logger.info(`Using existing binary (version: ${this.binaryInfo.version})`)
-=======
       this.logger.log(`Binary ready: ${this.binaryInfo.binaryPath}`)
       if (this.binaryInfo.isDownloaded) {
         this.logger.log(`Download completed (version: ${this.binaryInfo.version})`)
       } else {
         this.logger.log(`Using existing binary (version: ${this.binaryInfo.version})`)
->>>>>>> b1791648
       }
 
       return this.binaryInfo
